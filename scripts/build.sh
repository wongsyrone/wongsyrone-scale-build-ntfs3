#!/bin/sh

CODENAME="Angelfish"

if [ -n "$TRUENAS_TRAIN" ] ; then
  TRAIN="$TRUENAS_TRAIN"
else
  TRAIN="TrueNAS-SCALE-${CODENAME}-Nightlies"
fi

BUILDTIME=$(date +%s)

if [ -n "$TRUENAS_VERSION" ] ; then
  VERSION="$TRUENAS_VERSION"
else
  VERSION="$(date -d@$BUILDTIME +%y.%m)-MASTER-$(date -d@$BUILDTIME '+%Y%m%d-%H%M%S')"
fi

TMPFS="./tmp/tmpfs"
CHROOT_BASEDIR="${TMPFS}/chroot"
CHROOT_OVERLAY="${TMPFS}/chroot-overlay"
DPKG_OVERLAY="./tmp/dpkg-overlay"
WORKDIR_OVERLAY="${TMPFS}/workdir-overlay"
CACHE_DIR="./tmp/cache"
PKG_DIR="./tmp/pkgdir"
RELEASE_DIR="./tmp/release"
UPDATE_DIR="./tmp/update"
CD_DIR="./tmp/cdrom"
LOG_DIR="./logs"
HASH_DIR="./tmp/pkghashes"
MANIFEST="./conf/build.manifest"
SOURCES="./sources"
<<<<<<< HEAD
YQ="tmp/bin/yq/yq_linux_amd64"
=======
HAS_LOW_RAM=0

# Kernel build variables
# Config options can be overridden by adding a stub
# config with kernel parameters to scripts/package/truenas/extra.config
# in the kernel source directory and uncommenting EXTRA_KERNEL_CONFIG
# Debug kernel can be built by uncommenting DEBUG_KERNEL

KERNTMP="./tmp/kern"
KERNWRK="./tmp/kernwrk"
KERNDEPS="flex bison dwarves libssl-dev"
KERNMERGE="./scripts/kconfig/merge_config.sh"
KERN_UPDATED=0
TN_CONFIG="scripts/package/truenas/tn.config"
DEBUG_CONFIG="scripts/package/truenas/debug.config"
EXTRA_CONFIG="scripts/package/truenas/extra.config"
#DEBUG_KERNEL=1
#EXTRA_KERNEL_CONFIG=1

#PKG_DEBUG=1
>>>>>>> 024c3649

# When loggin in as 'su root' the /sbin dirs get dropped out of PATH
export PATH="${PATH}:/sbin:/usr/sbin:/usr/local/sbin"

# Makes some perl scripts happy during package builds
export LC_ALL="C"
export LANG="C"

# Passed along to WAF for parallel build
export DEB_BUILD_OPTIONS="parallel=$(nproc)"

# Build kernel with debug symbols
export CONFIG_DEBUG_INFO=N
export CONFIG_LOCALVERSION="+truenas"

# Never go full interactive on any packages#
export DEBIAN_FRONTEND="noninteractive"

# Source helper functions
. scripts/functions.sh

apt_preferences() {
	cat << EOF
Package: *
Pin: release n=bullseye
Pin-Priority: 900

Package: python3-*
Pin: origin ""
Pin-Priority: 950

Package: *truenas-samba*
Pin: version 4.13.*
Pin-Priority: 950

Package: *netatalk*
Pin: version 3.1.12~ix*
Pin-Priority: 950

Package: *zfs*
Pin: version 2.0.*
Pin-Priority: 1000
EOF
}

make_bootstrapdir() {
	del_kernoverlay
	del_overlayfs
	del_bootstrapdir

	# Make sure apt cache is ready
	if [ ! -d "${CACHE_DIR}/apt" ] ; then
		mkdir -p ${CACHE_DIR}/apt || exit_err "Failed mkdir ${CACHE_DIR}/apt"
	fi

	case $1 in
		cd|CD)
			CDBUILD=1
			DEOPTS="--components=main,contrib,nonfree --variant=minbase --include=systemd-sysv,gnupg"
			CACHENAME="cdrom"
			unset UPDATE
			;;
		update)
			UPDATE=1
			DEOPTS=""
			CACHENAME="package"
			unset CDBUILD
			;;
		package|packages)
			DEOPTS=""
			CACHENAME="package"
			unset CDBUILD
			unset UPDATE
			;;
		*)
			exit_err "Invalid bootstrapdir target"
			;;
	esac

	# Setup our ramdisk, up to 12G should suffice
	mkdir -p ${TMPFS}
	if [ $HAS_LOW_RAM -eq 0 ] || [ -z "$UPDATE" ] ; then
		mount -t tmpfs -o size=12G tmpfs ${TMPFS}
	fi

	# Check if we should invalidate the base cache
	validate_basecache "$CACHENAME"

	# Check if there is a cache we can restore
	if [ -e "${CACHE_DIR}/basechroot-${CACHENAME}.squashfs" ]; then
		restore_build_cache "${CACHENAME}"
		return 0
	fi

	# Bootstrap the debian base system
	apt-key --keyring /etc/apt/trusted.gpg.d/debian-archive-truenas-automatic.gpg add keys/truenas.gpg 2>/dev/null >/dev/null || exit_err "Failed adding truenas.gpg apt-key"
	aptrepo=$(${YQ} e ".apt-repos.url" $MANIFEST)
	aptdist=$(${YQ} e ".apt-repos.distribution" $MANIFEST)
	aptcomp=$(${YQ} e ".apt-repos.components" $MANIFEST)

	# Do the fresh bootstrap
	debootstrap ${DEOPTS} --keyring /etc/apt/trusted.gpg.d/debian-archive-truenas-automatic.gpg \
		bullseye ${CHROOT_BASEDIR} $aptrepo \
		|| exit_err "Failed debootstrap"
	create_basehash "$CACHENAME"

	# Mount to prep build
	mount proc ${CHROOT_BASEDIR}/proc -t proc
	mount sysfs ${CHROOT_BASEDIR}/sys -t sysfs
	mount --bind ${CACHE_DIR}/apt ${CHROOT_BASEDIR}/var/cache/apt || exit_err "Failed mount --bind /var/cache/apt"

	if [ -z "$CDBUILD" ] ; then
		# Add extra packages for builds
		chroot ${CHROOT_BASEDIR} apt install -y build-essential \
			dh-make devscripts fakeroot \
			|| exit_err "Failed chroot setup"
	fi

	# Save the correct repo in sources.list
	echo "deb $aptrepo $aptdist $aptcomp" > ${CHROOT_BASEDIR}/etc/apt/sources.list

	# Set bullseye repo as the priority
	# TODO - This should be moved to manifest later
	apt_preferences >${CHROOT_BASEDIR}/etc/apt/preferences

	# Add additional repos
	for k in $(${YQ} e ".apt-repos.additional | keys" ${MANIFEST} 2>/dev/null | awk '{print $2}' | tr -s '\n' ' ')
	do
		apturl=$(${YQ} e ".apt-repos.additional[${k}].url" ${MANIFEST})
		aptdist=$(${YQ} e ".apt-repos.additional[${k}].distribution" ${MANIFEST})
		aptcomp=$(${YQ} e ".apt-repos.additional[${k}].component" ${MANIFEST})
		aptkey=$(${YQ} e ".apt-repos.additional[${k}].key" ${MANIFEST})
		echo "Adding additional repo: $apturl"
		cp $aptkey ${CHROOT_BASEDIR}/apt.key || exit_err "Failed copying repo apt key"
		chroot ${CHROOT_BASEDIR} apt-key add /apt.key || exit_err "Failed adding apt-key"
		rm ${CHROOT_BASEDIR}/apt.key
		echo "deb $apturl $aptdist $aptcomp" >> ${CHROOT_BASEDIR}/etc/apt/sources.list

	done

	# If not building a cd environment
	if [ -z "$CDBUILD" ] ; then
		check_basechroot_changed
	fi

	# Update apt
	chroot ${CHROOT_BASEDIR} apt update || exit_err "Failed apt update"

	# Put our local package up at the top of the foodchain
	mv ${CHROOT_BASEDIR}/etc/apt/sources.list ${CHROOT_BASEDIR}/etc/apt/sources.list.prev || exit_err "mv"
	echo "deb [trusted=yes] file:/packages /" > ${CHROOT_BASEDIR}/etc/apt/sources.list || exit_err "Failed local deb repo"
	cat ${CHROOT_BASEDIR}/etc/apt/sources.list.prev >> ${CHROOT_BASEDIR}/etc/apt/sources.list || exit_err "cat"
	rm ${CHROOT_BASEDIR}/etc/apt/sources.list.prev

	umount -f ${CHROOT_BASEDIR}/var/cache/apt
	umount -f ${CHROOT_BASEDIR}/proc
	umount -f ${CHROOT_BASEDIR}/sys

	save_build_cache "${CACHENAME}"

	return 0
}

remove_basecache() {
	echo "Removing base chroot cache for ${1}"
	rm ${CACHE_DIR}/basechroot-${1}.squashfs 2>/dev/null
	rm ${CACHE_DIR}/basechroot-${1}.squashfs.hash 2>/dev/null
}

create_basehash() {
	cache="$1"
	get_all_repo_hash
	echo "${ALLREPOHASH}" > ${CACHE_DIR}/basechroot-${cache}.squashfs.hash
}

get_repo_hash() {
	wget -q -O tmp/.cachecheck ${1}/dists/${2}/Release
	if [ $? -ne 0 ] ; then
		rm tmp/.cachecheck 2>/dev/null
		return 1
	fi
	unset REPOHASH
	REPOHASH=$(cat tmp/.cachecheck | sha256sum | awk '{print $1}')
	rm tmp/.cachecheck 2>/dev/null
	export REPOHASH
}

get_all_repo_hash() {
	# Start by validating the main APT repo
	local repo=$(${YQ} e ".apt-repos.url" $MANIFEST)
	local dist=$(${YQ} e ".apt-repos.distribution" $MANIFEST)

	# Get the hash of remote repo, otherwise remove cache
	get_repo_hash "${repo}" "${dist}"
	ALLREPOHASH="${REPOHASH}"

	# Get the hash of extra repos
	for k in $(${YQ} e ".apt-repos.additional | keys" ${MANIFEST} 2>/dev/null | awk '{print $2}' | tr -s '\n' ' ')
	do
		local aptrepo=$(${YQ} e ".apt-repos.additional[$k].url" $MANIFEST)
		local aptdist=$(${YQ} e ".apt-repos.additional[$k].distribution" $MANIFEST)
		get_repo_hash "${aptrepo}" "${aptdist}"
		ALLREPOHASH="${ALLREPOHASH}${REPOHASH}"
	done

	# Hash the apt preferences, too
	ALLREPOHASH="${ALLREPOHASH}$(apt_preferences | sha256sum | awk '{print $1}')"

	export ALLREPOHASH
}

validate_basecache() {
	cache="$1"

	get_all_repo_hash

	# No hash file? Lets remove to be safe
	if [ ! -e "${CACHE_DIR}/basechroot-${cache}.squashfs.hash" ]; then
		remove_basecache "${cache}"
		return 1
	fi
	# Has the cache changed?
	if [ "${ALLREPOHASH}" != "$(cat ${CACHE_DIR}/basechroot-${cache}.squashfs.hash)" ] ; then
		echo "Upstream repo changed! Removing squashfs cache to re-create."
		remove_basecache "${cache}"
		return 1
	fi

}

restore_build_cache() {
	if [ ! -d "${CHROOT_BASEDIR}" ] ; then
		mkdir -p ${CHROOT_BASEDIR}
	fi
	echo "Restoring CHROOT_BASEDIR for runs..."
	unsquashfs -f -d ${CHROOT_BASEDIR} ${CACHE_DIR}/basechroot-${1}.squashfs || exit_err "Failed unsquashfs"
}

save_build_cache() {
	if [ ! -d "${CACHE_DIR}" ] ; then
		mkdir -p ${CACHE_DIR}
	fi
	echo "Caching CHROOT_BASEDIR for future runs..."
	mksquashfs ${CHROOT_BASEDIR} ${CACHE_DIR}/basechroot-${1}.squashfs || exit_err "Failed squashfs"
}

check_basechroot_changed() {
	BASEHASH=$(chroot ${CHROOT_BASEDIR} apt list --installed 2>/dev/null | sha256sum | awk '{print $1}')
	if [ -e "${HASH_DIR}/.basechroot.hash" ] ; then
		if [ "$(cat ${HASH_DIR}/.basechroot.hash)" != "$BASEHASH" ] ; then
			echo "Upstream repository changes detected. Rebuilding all packages..."
			rm ${HASH_DIR}/*.hash
			rm ${PKG_DIR}/*.deb 2>/dev/null
			rm ${PKG_DIR}/*.udeb 2>/dev/null
		fi
	fi
	echo "$BASEHASH" > ${HASH_DIR}/.basechroot.hash
}

del_bootstrapdir() {
	umount -f ${CHROOT_BASEDIR}/proc 2>/dev/null
	umount -f ${CHROOT_BASEDIR}/sys 2>/dev/null
	umount -f ${CHROOT_BASEDIR} 2>/dev/null
	umount -f ${CHROOT_BASEDIR}/packages 2>/dev/null
	umount -Rf ${CHROOT_BASEDIR} 2>/dev/null
	rmdir ${CHROOT_BASEDIR} 2>/dev/null
	umount -Rf ${TMPFS} 2>/dev/null
	if [ $HAS_LOW_RAM -eq 1 ] ; then
		rm -rf ${TMPFS}
	else
		umount -Rf ${TMPFS} 2>/dev/null
		rmdir ${TMPFS} 2>/dev/null
	fi
}

del_overlayfs() {

	umount -f ${DPKG_OVERLAY}/var/cache/apt 2>/dev/null
	umount -f ${DPKG_OVERLAY}/packages 2>/dev/null
	umount -f ${DPKG_OVERLAY}/proc 2>/dev/null
	umount -f ${DPKG_OVERLAY}/sys 2>/dev/null
	umount -f ${DPKG_OVERLAY} 2>/dev/null
	umount -Rf ${DPKG_OVERLAY} 2>/dev/null
	rm -rf ${DPKG_OVERLAY} 2>/dev/null
	rm -rf ${CHROOT_OVERLAY} 2>/dev/null
	rm -rf ${WORKDIR_OVERLAY} 2>/dev/null
}

mount_kern() {
	# In all cases where package being built is not the kernel itself, our
	# kernel source is mounted to /kernel so that it's visible to developer
	# when debugging a package build failure.
	kdir="$1"
	if [ -z ${kdir} ]; then
		kdir="kernel"
	fi
	kernlower="${DPKG_OVERLAY}/${kdir}"
	if [ ! -e "${kernlower}" ]; then
		mkdir -p "${kernlower}"
	fi
	mount -t overlay -o lowerdir="${kernlower}",upperdir="${KERNTMP}",workdir="${KERNWRK}", none "${kernlower}"
}

umount_kern() {
	kdir="$1"
	if [ -z $kdir ]; then
		kdir="kernel"
	fi
        umount -f "${DPKG_OVERLAY}/${kdir}"
}

mk_overlayfs() {

	# Create a new overlay directory
	mkdir -p ${CHROOT_OVERLAY}
	mkdir -p ${DPKG_OVERLAY}
	mkdir -p ${WORKDIR_OVERLAY}
	mount -t overlay -o lowerdir=${CHROOT_BASEDIR},upperdir=${CHROOT_OVERLAY},workdir=${WORKDIR_OVERLAY} none ${DPKG_OVERLAY}/ || exit_err "Failed overlayfs"
	mount proc ${DPKG_OVERLAY}/proc -t proc || exit_err "Failed mount proc"
	mount sysfs ${DPKG_OVERLAY}/sys -t sysfs || exit_err "Failed mount sysfs"
	mkdir -p ${DPKG_OVERLAY}/packages || exit_err "Failed mkdir /packages"
	mount --bind ${PKG_DIR} ${DPKG_OVERLAY}/packages || exit_err "Failed mount --bind /packages"
	mount --bind ${CACHE_DIR}/apt ${DPKG_OVERLAY}/var/cache/apt || exit_err "Failed mount --bind /var/cache/apt"
}

build_deb_packages() {
	rm ${LOG_DIR}/bootstrap* 2>/dev/null
	echo "`date`: Creating debian bootstrap directory: (${LOG_DIR}/bootstrap_chroot.log)"
	make_bootstrapdir "package" >${LOG_DIR}/bootstrap_chroot.log 2>&1

	if [ ! -d "${LOG_DIR}/packages" ] ; then
		mkdir -p ${LOG_DIR}/packages
	fi
	rm ${LOG_DIR}/packages/* 2>/dev/null

	for k in $(${YQ} e ".sources | keys" ${MANIFEST} 2>/dev/null | awk '{print $2}' | tr -s '\n' ' ')
	do
		del_overlayfs
		mk_overlayfs

		# Clear variables we are going to load from MANIFEST
		unset GENERATE_VERSION SUBDIR PREBUILD PREDEP NAME KMOD

<<<<<<< HEAD
		NAME=$(${YQ} e ".sources[$k].name" ${MANIFEST})
		PREDEP=$(${YQ} e ".sources[$k].predepscmd" ${MANIFEST})
		PREBUILD=$(${YQ} e ".sources[$k].prebuildcmd" ${MANIFEST})
		SUBDIR=$(${YQ} e ".sources[$k].subdir" ${MANIFEST})
		GENERATE_VERSION=$(${YQ} e ".sources[$k].generate_version" ${MANIFEST})
=======
		NAME=$(jq -r '."sources"['$k']."name"' ${MANIFEST})
		PREDEP=$(jq -r '."sources"['$k']."predepscmd"' ${MANIFEST})
		PREBUILD=$(jq -r '."sources"['$k']."prebuildcmd"' ${MANIFEST})
		SUBDIR=$(jq -r '."sources"['$k']."subdir"' ${MANIFEST})
		GENERATE_VERSION=$(jq -r '."sources"['$k']."generate_version"' ${MANIFEST})
		KMOD=$(jq -r '."sources"['$k']."kernel_module"' ${MANIFEST})
>>>>>>> 024c3649
		if [ ! -d "${SOURCES}/${NAME}" ] ; then
			exit_err "Missing sources for ${NAME}, did you forget to run 'make checkout'?"
		fi
		if [ "$PREBUILD" = "null" ] ; then
			unset PREBUILD
		fi

		# Check if we need to rebuild this package
		SOURCEHASH=$(cd ${SOURCES}/${NAME} && git rev-parse --verify HEAD)
		if [ $NAME != truenas -a -e "${HASH_DIR}/${NAME}.hash" ] ; then
			if [ "${KMOD}" = "true" ] && [ -n "${KERN_UPDATED}" ]; then
				echo "`date`: Rebuilding [$NAME] due to kernel changes"
			elif [ "$(cat ${HASH_DIR}/${NAME}.hash)" = "$SOURCEHASH" ] ; then
				if [ $(cd ${SOURCES}/${NAME} >/dev/null && git diff-files --quiet --ignore-submodules >/dev/null ; echo $?) -eq 0 ] ; then
					echo "`date`: Skipping [$NAME] - No changes detected"
					continue
				fi
			fi
		fi


		echo "`date`: Building package [$NAME] (${LOG_DIR}/packages/${NAME}.log)"
		# Cleanup any packages that came before
		clean_previous_packages "$NAME" >${LOG_DIR}/packages/${NAME}.log 2>&1

		# Do the build now
		if [ "$NAME" = "kernel" ] ; then
			if [ -n "${PKG_DEBUG}" ] ; then
				# Running in PKG_DEBUG mode - Display to stdout
				build_kernel_dpkg "$NAME" "$PREDEP" "$PREBUILD" "$SUBDIR" "$GENERATE_VERSION"
				KERN_UPDATED=1
			else
				build_kernel_dpkg "$NAME" "$PREDEP" "$PREBUILD" "$SUBDIR" "$GENERATE_VERSION" >>${LOG_DIR}/packages/${NAME}.log 2>&1
			fi
		else
			if [ -n "${PKG_DEBUG}" ] ; then
				# Running in PKG_DEBUG mode - Display to stdout
				build_normal_dpkg "$NAME" "$PREDEP" "$PREBUILD" "$SUBDIR" "$GENERATE_VERSION" "$KMOD"
			else
				build_normal_dpkg "$NAME" "$PREDEP" "$PREBUILD" "$SUBDIR" "$GENERATE_VERSION" "$KMOD" >>${LOG_DIR}/packages/${NAME}.log 2>&1
			fi
		fi

		# Save the build hash
		echo "$SOURCEHASH" > ${HASH_DIR}/${NAME}.hash

		del_overlayfs
	done

	del_bootstrapdir
	echo "`date`: Success! Done building packages"
	return 0
}

clean_previous_packages() {
	if [ ! -e "${HASH_DIR}/${1}.pkglist" ]; then
		# Nothing to do
		return 0
	fi
	echo "Removing previously built packages for ${1}:"
	while read pkg
	do
		echo "Removing ${pkg}"
		rm ${PKG_DIR}/${pkg} || echo "Misssing package ${pkg}... Ignored"
	done < ${HASH_DIR}/${1}.pkglist
	rm ${HASH_DIR}/${1}.pkglist
}

mk_kernoverlay() {
	# Generate kernel overlay (but not mount).
	# This makes our debian directory and kernel config used for building
	# debian folder is required to install pre-build dependencies.
	mkdir ${KERNTMP}
	mkdir ${KERNWRK}

	cp -r ${SOURCES}/kernel/* ${KERNTMP} || exit_err "Failed to copy sources"

	mount_kern

	chroot ${DPKG_OVERLAY} /bin/bash -c "apt install -y ${KERNDEPS}" > /dev/null || exit_err "Failed to install kernel build depenencies."

	chroot ${DPKG_OVERLAY} /bin/bash -c "cd kernel && make defconfig" > /dev/null

	chroot ${DPKG_OVERLAY} /bin/bash -c "cd kernel && make syncconfig" >/dev/null

	chroot ${DPKG_OVERLAY} /bin/bash -c "cd kernel && make archprepare" >/dev/null

	echo "Merging ${TN_CONFIG} with .config"
	chroot ${DPKG_OVERLAY} /bin/bash -c "cd kernel && ${KERNMERGE} .config ${TN_CONFIG}" > /dev/null || exit_err "Failed to merge config"
	if [ -n "${DEBUG_KERNEL}" ] ; then
		echo "Merging ${DEBUG_CONFIG} with .config"
		chroot ${DPKG_OVERLAY} /bin/bash -c "cd kernel && ${KERNMERGE} .config ${DEBUG_CONFIG}" > /dev/null || exit_err "Failed to merge config"
	fi
	if [ -n "${EXTRA_KERNEL_CONFIG}" ] ; then
		echo "Merging ${EXTRA_CONFIG} with .config"
		chroot ${DPKG_OVERLAY} /bin/bash -c "cd kernel && ${KERNMERGE} .config ${EXTRA_CONFIG}" > /dev/null || exit_err "Failed to merge config"
	fi
	chroot ${DPKG_OVERLAY} /bin/bash -c "cd kernel && ./scripts/package/mkdebian" 2> /dev/null
	umount_kern
}

del_kernoverlay() {
	umount_kern
	rm -rf ${KERNTMP}
	rm -rf ${KERNWRK}
}

do_prebuild() {
	name="$1"
	predep="$2"
	prebuild="$3"
	subarg="$4"
	generate_version="$5"
	srcdir="$6"
	pkgdir="$7"
	kmod="$8"

	if [ "$name" = "kernel" ] ; then
		mk_kernoverlay
		mount_kern "dpkg-src"
	else
		mount_kern
		cp -r ${SOURCES}/${name} ${DPKG_OVERLAY}/dpkg-src || exit_err "Failed to copy sources"
	fi

	if [ "$kmod" = "true" ] ; then
		chroot ${DPKG_OVERLAY} /bin/bash -c "apt install -y /packages/linux-headers-truenas*"
		chroot ${DPKG_OVERLAY} /bin/bash -c "apt install -y /packages/linux-image-truenas*"
	fi

	# Check for a predep command
	if [ -n "$predep" -a "$predep" != "null" ] ; then
		echo "Running predepcmd: $predep"
		chroot ${DPKG_OVERLAY} /bin/bash -c "cd $srcdir && $predep" || exit_err "Failed to execute predep command"
	fi

	# Install all the build depends
	if [ ! -e "${DPKG_OVERLAY}/$srcdir/debian/control" ] ; then
		exit_err "Missing debian/control file for $name"
	fi
	chroot ${DPKG_OVERLAY} /bin/bash -c "cd $srcdir && mk-build-deps --build-dep" || exit_err "Failed mk-build-deps"
	chroot ${DPKG_OVERLAY} /bin/bash -c "cd $srcdir && apt install -y ./*.deb"
	if [ $? -ne 0 ] ; then
		if [ -n "${PKG_DEBUG}" ] ; then
			echo "Failed install build deps - Entering debug Shell"
			chroot ${DPKG_OVERLAY} /bin/bash
		fi
		exit_err "Failed install build deps"
	fi

	if [ $name = truenas ] ; then
		mkdir ${DPKG_OVERLAY}${srcdir}/data
		echo '{"buildtime": '$BUILDTIME', "train": "'$TRAIN'", "version": "'$VERSION'"}' > ${DPKG_OVERLAY}${srcdir}/data/manifest.json
		mkdir ${DPKG_OVERLAY}${srcdir}/etc
		echo $VERSION > ${DPKG_OVERLAY}${srcdir}/etc/version
	fi
	# Check for a prebuild command
	if [ -n "$prebuild" ] ; then
		echo "Running prebuildcmd: $prebuild"
		chroot ${DPKG_OVERLAY} /bin/bash -c "cd $srcdir && $prebuild"
	        if [ $? -ne 0 ] ; then
			if [ -n "${PKG_DEBUG}" ] ; then
				echo "Package prebuild failed - Entering debug Shell"
				echo "prebuildcmd: $prebuild"
				chroot ${DPKG_OVERLAY} /bin/bash
			fi
			exit_err "Failed to prebuild package"
		fi
	fi

	# Make a programatically generated version for this build
	if [ "$generate_version" != "false" ] ; then
		DATESTAMP=$(date +%Y%m%d%H%M%S)
		chroot ${DPKG_OVERLAY} /bin/bash -c "cd $srcdir && dch -b -M -v ${DATESTAMP}~truenas+1 --force-distribution --distribution bullseye-truenas-unstable 'Tagged from truenas-build'" || exit_err "Failed dch changelog"
	else
		chroot ${DPKG_OVERLAY} /bin/bash -c "cd $srcdir && dch -b -M --force-distribution --distribution bullseye-truenas-unstable 'Tagged from truenas-build'" || exit_err "Failed dch changelog"
	fi
}

build_kernel_dpkg() {
	if [ -e "${DPKG_OVERLAY}/packages/Packages.gz" ] ; then
		chroot ${DPKG_OVERLAY} apt update || exit_err "Failed apt update"
	fi
	name="$1"
	predep="$2"
	prebuild="$3"
	subarg="$4"
	generate_version="$5"
	deflags="-j$(nproc) -us -uc -b"

	# Check if we have a valid sub directory for these sources
	if [ -z "$subarg" -o "$subarg" = "null" ] ; then
		subdir=""
	else
		subdir="/$subarg"
	fi
	srcdir="/dpkg-src$subdir"
	pkgdir="$srcdir/../"
	do_prebuild "$name" "$predep" "$prebuild" "$subarg" "$generate_version" "$srcdir" "$pkgdir" "false"
	# Build the package
	chroot ${DPKG_OVERLAY} /bin/bash -c "cp ${srcdir}/.config /"
	chroot ${DPKG_OVERLAY} /bin/bash -c "cd $srcdir && make distclean && cp /.config ${srcdir}/.config"
	chroot ${DPKG_OVERLAY} /bin/bash -c "cd $srcdir && make -j$(nproc) bindeb-pkg"

        if [ $? -ne 0 ] ; then
		if [ -n "${PKG_DEBUG}" ] ; then
			echo "Kernel build failed - Entering debug Shell"
			echo "Build Command: cd $srcdir && make -j$(nproc) bindeb-pkg"
			chroot ${DPKG_OVERLAY} /bin/bash
		fi
		exit_err "Failed to build packages"
	fi

	# Move out the resulting packages
	echo "Copying finished packages"

	# Copy and record each built packages for cleanup later
	for pkg in $(ls ${DPKG_OVERLAY}${pkgdir}/*.deb ${DPKG_OVERLAY}${pkgdir}/*.udeb 2>/dev/null)
	do
		basepkg=$(basename $pkg)
		mv ${DPKG_OVERLAY}${pkgdir}/$basepkg ${PKG_DIR}/ || exit_err "Failed mv of $basepkg"
		echo "$basepkg" >>${HASH_DIR}/${NAME}.pkglist || "Failed recording package name(s)"
	done
	mv ${DPKG_OVERLAY}${pkgdir}/*.deb ${PKG_DIR}/ 2>/dev/null
	mv ${DPKG_OVERLAY}${pkgdir}/*.udeb ${PKG_DIR}/ 2>/dev/null

	# Update the local APT repo
	echo "Building local APT repo Packages.gz..."
	chroot ${DPKG_OVERLAY} /bin/bash -c 'cd /packages && dpkg-scanpackages . /dev/null | gzip -9c > Packages.gz'
	umount_kern "dpkg-src"
}

build_normal_dpkg() {
	if [ -e "${DPKG_OVERLAY}/packages/Packages.gz" ] ; then
		chroot ${DPKG_OVERLAY} apt update || exit_err "Failed apt update"
	fi
	name="$1"
	predep="$2"
	prebuild="$3"
	subarg="$4"
	generate_version="$5"
	kmod="$6"
	deflags="-j$(nproc) -us -uc -b"

	# Check if we have a valid sub directory for these sources
	if [ -z "$subarg" -o "$subarg" = "null" ] ; then
		subdir=""
	else
		subdir="/$subarg"
	fi
	srcdir="/dpkg-src$subdir"
	pkgdir="$srcdir/../"

	do_prebuild "$name" "$predep" "$prebuild" "$subarg" "$generate_version" "$srcdir" "$pkgdir" "$kmod"
	# Build the package
	chroot ${DPKG_OVERLAY} /bin/bash -c "cd $srcdir && debuild $deflags"
        if [ $? -ne 0 ] ; then
		if [ -n "${PKG_DEBUG}" ] ; then
			echo "Package build failed - Entering debug Shell"
			echo "Build Command: cd $srcdir && debuild $deflags"
			chroot ${DPKG_OVERLAY} /bin/bash
		fi
		umount_kern
		exit_err "Failed to build packages"
	fi

	# Move out the resulting packages
	echo "Copying finished packages"

	# Copy and record each built packages for cleanup later
	for pkg in $(ls ${DPKG_OVERLAY}${pkgdir}/*.deb ${DPKG_OVERLAY}${pkgdir}/*.udeb 2>/dev/null)
	do
		basepkg=$(basename $pkg)
		mv ${DPKG_OVERLAY}${pkgdir}/$basepkg ${PKG_DIR}/ || exit_err "Failed mv of $basepkg"
		echo "$basepkg" >>${HASH_DIR}/${NAME}.pkglist || "Failed recording package name(s)"
	done

	mv ${DPKG_OVERLAY}${pkgdir}/*.deb ${PKG_DIR}/ 2>/dev/null
	mv ${DPKG_OVERLAY}${pkgdir}/*.udeb ${PKG_DIR}/ 2>/dev/null

	# Update the local APT repo
	echo "Building local APT repo Packages.gz..."
	chroot ${DPKG_OVERLAY} /bin/bash -c 'cd /packages && dpkg-scanpackages . /dev/null | gzip -9c > Packages.gz'
}

checkout_sources() {
	if [ ! -d "$SOURCES" ] ; then
		mkdir -p ${SOURCES}
	fi
	if [ ! -d "$LOG_DIR" ] ; then
		mkdir -p ${LOG_DIR}
	fi

	GITREMOTE=$(git remote get-url origin)
	GITSHA=$(git rev-parse --short HEAD)
	echo "${GITREMOTE} ${GITSHA}" > ${LOG_DIR}/GITMANIFEST


	echo "`date`: Starting checkout of source"
	for k in $(${YQ} e ".sources | keys" ${MANIFEST} 2>/dev/null | awk '{print $2}' | tr -s '\n' ' ')
	do
		#eval "CHECK=\$$k"
		NAME=$(${YQ} e ".sources[$k].name" ${MANIFEST})
		REPO=$(${YQ} e ".sources[$k].repo" ${MANIFEST})
		BRANCH=$(${YQ} e ".sources[$k].branch" ${MANIFEST})
		if [ -z "$NAME" ] ; then exit_err "Invalid NAME: $NAME" ; fi
		if [ -z "$REPO" ] ; then exit_err "Invalid REPO: $REPO" ; fi
		if [ -z "$BRANCH" ] ; then exit_err "Invalid BRANCH: $BRANCH" ; fi

		# Check if any overrides have been provided
		unset GHOVERRIDE
		eval "GHOVERRIDE=\$${NAME}_OVERRIDE"

		if [ -n "$TRUENAS_BRANCH_OVERRIDE" ] ; then
			GHBRANCH="$TRUENAS_BRANCH_OVERRIDE"
		elif [ -n "$GHOVERRIDE"  ] ; then
			GHBRANCH="$GHOVERRIDE"
		else
			GHBRANCH="$BRANCH"
		fi

		# TRY_BRANCH_OVERRIDE is a special use-case. It allows setting a branch name to be used
		# during the checkout phase, only if it exists on the remote.
		#
		# This is useful for PR builds and testing where you want to use defaults for most repos
		# but need to test building of a series of repos with the same experimental branch
		#
		if [ -n "${TRY_BRANCH_OVERRIDE}" ] ; then
			git ls-remote ${REPO} | grep -q -E "/${TRY_BRANCH_OVERRIDE}\$"
			if [ $? -eq 0 ] ; then
				echo "TRY_BRANCH_OVERRIDE: Using remote branch ${TRY_BRANCH_OVERRIDE} on ${REPO}"
				GHBRANCH="${TRY_BRANCH_OVERRIDE}"
			fi
		fi

		# Check if we can do a git pull, or need to checkout fresh
		if [ -d ${SOURCES}/${NAME} ] ; then
			cbranch=$(cd ${SOURCES}/${NAME} && git branch | awk '{print $2}')
			corigin=$(cd ${SOURCES}/${NAME} && git remote get-url origin)
			if [ "$cbranch" != "$GHBRANCH" -o "$corigin" != "${REPO}" ] ; then
				# Branch or repo name changed in manifest
				checkout_git_repo "${NAME}" "${GHBRANCH}" "${REPO}"
			else
				update_git_repo "${NAME}" "${GHBRANCH}" "${REPO}"
			fi
		else
			checkout_git_repo "${NAME}" "${GHBRANCH}" "${REPO}"
		fi

		# Update the GITMANIFEST file
		GITREMOTE=$(cd ${SOURCES}/${NAME} && git remote get-url origin)
		GITSHA=$(cd ${SOURCES}/${NAME} && git rev-parse --short HEAD)
		echo "${GITREMOTE} ${GITSHA}" >> ${LOG_DIR}/GITMANIFEST

	done
	echo "`date`: Finished checkout of source"
}

update_git_repo() {
	NAME="$1"
	GHBRANCH="$2"
	REPO="$3"
	echo "`date`: Updating git repo [${NAME}] (${LOG_DIR}/git-checkout.log)"
	(cd ${SOURCES}/${NAME} && git fetch --unshallow) >${LOG_DIR}/git-checkout.log 2>&1
	(cd ${SOURCES}/${NAME} && git fetch origin ${GHBRANCH}) >${LOG_DIR}/git-checkout.log 2>&1 || exit_err "Failed git fetch"
	(cd ${SOURCES}/${NAME} && git reset --hard origin/${GHBRANCH}) >${LOG_DIR}/git-checkout.log 2>&1 || exit_err "Failed git reset"
}

checkout_git_repo() {
	NAME="$1"
	GHBRANCH="$2"
	REPO="$3"
	echo "`date`: Checking out git repo [${NAME}] (${LOG_DIR}/git-checkout.log)"

	# Cleanup old dir, if it exists
	if [ -d "${SOURCES}/${NAME}" ] ; then
		rm -r ${SOURCES}/${NAME}
	fi
	git clone --depth=1 -b ${GHBRANCH} ${REPO} ${SOURCES}/${NAME} \
		>${LOG_DIR}/git-checkout.log 2>&1 || exit_err "Failed checkout of ${REPO}"
}

install_iso_packages() {
	mount proc ${CHROOT_BASEDIR}/proc -t proc
	mount sysfs ${CHROOT_BASEDIR}/sys -t sysfs
	mkdir -p ${CHROOT_BASEDIR}/packages
	#echo "/dev/disk/by-label/TRUENAS / iso9660 loop 0 0" > ${CHROOT_BASEDIR}/etc/fstab

	mount --bind ${PKG_DIR} ${CHROOT_BASEDIR}/packages || exit_err "Failed mount --bind /packages"
	chroot ${CHROOT_BASEDIR} apt update || exit_err "Failed apt update"

	for package in $(${YQ} e ".iso-packages" $MANIFEST | awk '{print $2}' | tr -s '\n' ' ')
	do
		chroot ${CHROOT_BASEDIR} apt install -y $package || exit_err "Failed apt install $package"
	done

	#chroot ${CHROOT_BASEDIR} /bin/bash
	mkdir -p ${CHROOT_BASEDIR}/boot/grub
	cp scripts/grub.cfg ${CHROOT_BASEDIR}/boot/grub/grub.cfg || exit_err "Failed copying grub.cfg"
	umount -f ${CHROOT_BASEDIR}/packages
	umount -f ${CHROOT_BASEDIR}/proc
	umount -f ${CHROOT_BASEDIR}/sys
}

make_iso_file() {
	rm ${RELEASE_DIR}/*.iso
	rm ${RELEASE_DIR}/*.iso.sha256

	# Set default PW to root
	chroot ${CHROOT_BASEDIR} /bin/bash -c 'echo -e "root\nroot" | passwd root'

	# Create /etc/version
	echo "${VERSION}" > ${CHROOT_BASEDIR}/etc/version

	# Copy the CD files
	cp conf/cd-files/getty@.service ${CHROOT_BASEDIR}/lib/systemd/system/ || exit_err "Failed copy of getty@"
	cp conf/cd-files/serial-getty@.service ${CHROOT_BASEDIR}/lib/systemd/system/ || exit_err "Failed copy of serial-getty@"
	cp conf/cd-files/bash_profile ${CHROOT_BASEDIR}/root/.bash_profile || exit_err "Failed copy of bash_profile"

	# Drop to shell for debugging
	#chroot ${CHROOT_BASEDIR} /bin/bash

	# Create the CD assembly dir
	rm -rf ${CD_DIR}
	mkdir -p ${CD_DIR}

	# Prune away the fat
	prune_cd_basedir

	# Lets make squashfs now
	mksquashfs ${CHROOT_BASEDIR} ./tmp/truenas.squashfs -comp xz || exit_err "Failed squashfs"
	mkdir -p ${CD_DIR}/live
	mv ./tmp/truenas.squashfs ${CD_DIR}/live/filesystem.squashfs || exit_err "failed mv squashfs"

	# Copy over boot and kernel before rolling CD
	cp -r ${CHROOT_BASEDIR}/boot ${CD_DIR}/boot || exit_err "Failed copy boot"
	# Dereference /initrd.img and /vmlinuz so this ISO can be re-written to a FAT32 USB stick using Windows tools
	cp -L ${CHROOT_BASEDIR}/initrd.img ${CD_DIR}/ || exit_err "Failed to copy initrd"
	cp -L ${CHROOT_BASEDIR}/vmlinuz ${CD_DIR}/ || exit_err "Failed to copy vmlinuz"
	rm ${CD_DIR}/boot/initrd.img-* || exit_err "Failed to remove /boot/initrd.img-*"
	rm ${CD_DIR}/boot/vmlinuz-* || exit_err "Failed to remove /boot/vmlinuz-*"
	cp ${RELEASE_DIR}/TrueNAS-SCALE.update ${CD_DIR}/TrueNAS-SCALE.update || exit_err "Failed to copy .update"

	mkdir -p ${CHROOT_BASEDIR}/${RELEASE_DIR}
	mkdir -p ${CHROOT_BASEDIR}/${CD_DIR}
	mount --bind ${RELEASE_DIR} ${CHROOT_BASEDIR}/${RELEASE_DIR} || exit_err "Failed mount --bind ${RELEASE_DIR}"
	mount --bind ${CD_DIR} ${CHROOT_BASEDIR}/${CD_DIR} || exit_err "Failed mount --bind ${CD_DIR}"
	chroot ${CHROOT_BASEDIR} apt-get update
	chroot ${CHROOT_BASEDIR} apt-get install -y grub-efi grub-pc-bin mtools xorriso
	chroot ${CHROOT_BASEDIR} grub-mkrescue -o ${RELEASE_DIR}/TrueNAS-SCALE-${VERSION}.iso ${CD_DIR} \
		|| exit_err "Failed grub-mkrescue"
	umount -f ${CHROOT_BASEDIR}/${CD_DIR}
	umount -f ${CHROOT_BASEDIR}/${RELEASE_DIR}
	sha256sum ${RELEASE_DIR}/TrueNAS-SCALE-${VERSION}.iso > ${RELEASE_DIR}/TrueNAS-SCALE-${VERSION}.iso.sha256 \
		|| exit_err "Failed sha256sum"
}

prune_cd_basedir() {
	rm -rf ${CHROOT_BASEDIR}/var/cache/apt
	rm -rf ${CHROOT_BASEDIR}/var/lib/apt
	rm -rf ${CHROOT_BASEDIR}/usr/share/doc
	rm -rf ${CHROOT_BASEDIR}/usr/share/man
	rm -rf ${CHROOT_BASEDIR}/lib/modules/*-amd64/kernel/sound
}

build_iso() {
	rm ${LOG_DIR}/cdrom* 2>/dev/null
	# Check if the update / install rootfs image was created
	if [ ! -e "${RELEASE_DIR}/TrueNAS-SCALE.update" ] ; then
		exit_err "Missing rootfs image. Run 'make update' first."
	fi

	echo "`date`: Bootstrapping CD chroot [ISO] (${LOG_DIR}/cdrom-bootstrap.log)"
	make_bootstrapdir "CD" >${LOG_DIR}/cdrom-bootstrap.log 2>&1
	echo "`date`: Installing packages [ISO] (${LOG_DIR}/cdrom-packages.log)"
	install_iso_packages >${LOG_DIR}/cdrom-packages.log 2>&1
	echo "`date`: Creating ISO file [ISO] (${LOG_DIR}/cdrom-iso.log)"
	make_iso_file >${LOG_DIR}/cdrom-iso.log 2>&1
	del_bootstrapdir
	echo "`date`: Success! CD/USB: ${RELEASE_DIR}/TrueNAS-SCALE-${VERSION}.iso"
}

install_rootfs_packages() {
	mount proc ${CHROOT_BASEDIR}/proc -t proc
	mount sysfs ${CHROOT_BASEDIR}/sys -t sysfs
	mkdir -p ${CHROOT_BASEDIR}/packages

	mount --bind ${PKG_DIR} ${CHROOT_BASEDIR}/packages || exit_err "Failed mount --bind /packages"
	echo "force-unsafe-io" > ${CHROOT_BASEDIR}/etc/dpkg/dpkg.cfg.d/force-unsafe-io || exit_err "Failed to force unsafe io"
	chroot ${CHROOT_BASEDIR} apt update || exit_err "Failed apt update"

	for package in $(${YQ} e ".base-packages" $MANIFEST | awk '{print $2}' | tr -s '\n' ' ')
	do
		echo "`date`: apt installing package [${package}]"
		chroot ${CHROOT_BASEDIR} apt install -V -y $package
		if [ $? -ne 0 ] ; then
			exit_err "Failed apt install $package"
		fi
	done

	for index in $(${YQ} e ".additional-packages | keys" $MANIFEST | awk '{print $2}' | tr -s '\n' ' ')
	do
		pkg=$(${YQ} e ".additional-packages[$index].package" $MANIFEST)
		echo "`date`: apt installing package [${pkg}]"
		chroot ${CHROOT_BASEDIR} apt install -V -y $pkg
		if [ $? -ne 0 ] ; then
			exit_err "Failed apt install $pkg"
		fi
	done

	# Do any custom steps for setting up the rootfs image
	custom_rootfs_setup

	# Do any pruning of rootfs
	clean_rootfs

	# Copy the default sources.list file
	cp conf/sources.list ${CHROOT_BASEDIR}/etc/apt/sources.list || exit_err "Failed installing sources.list"

	#chroot ${CHROOT_BASEDIR} /bin/bash
	chroot ${CHROOT_BASEDIR} depmod
	umount -f ${CHROOT_BASEDIR}/packages
	rmdir ${CHROOT_BASEDIR}/packages
	umount -f ${CHROOT_BASEDIR}/proc
	umount -f ${CHROOT_BASEDIR}/sys
}

clean_rootfs() {

	# Remove packages from our build manifest
	for package in $(${YQ} e ".base-prune" $MANIFEST | awk '{print $2}' | tr -s '\n' ' ')
	do
		chroot ${CHROOT_BASEDIR} apt remove -y $package || exit_err "Failed apt remove $package"
	done

	# Remove any temp build depends
	chroot ${CHROOT_BASEDIR} /bin/bash -c 'apt autoremove -y' || exit_err "Failed apt autoremove"

	# We install the nvidia-kernel-dkms package which causes a modprobe file to be written
	# (i.e /etc/modprobe.d/nvidia.conf). This file tries to modprobe all the associated
	# nvidia drivers at boot whether or not your system has an nvidia card installed.
	# For all truenas certified and truenas enterprise hardware, we do not include nvidia GPUS.
	# So to prevent a bunch of systemd "Failed" messages to be barfed to the console during boot,
	# we remove this file because the linux kernel dynamically loads the modules based on whether
	# or not you have the actual hardware installed in the system.
	NVIDIA_CONF="${CHROOT_BASEDIR}/etc/modprobe.d/nvidia.conf"
	rm -f ${NVIDIA_CONF} 2>/dev/null

	rm -rf ${CHROOT_BASEDIR}/usr/share/doc/*
	rm -rf ${CHROOT_BASEDIR}/var/cache/apt/*
	rm -rf ${CHROOT_BASEDIR}/var/lib/apt/lists/*
}

custom_rootfs_setup() {

	# Any kind of custom mangling of the built rootfs image can exist here
	#

	# If we are upgrading a FreeBSD installation on USB, there won't be no opportunity to run initrd-zfs.py
	# So we have to assume worse.
	# If rootfs image is used in a Linux installation, initrd will be re-generated with proper configuration,
	# so initrd we make now will only be used on the first boot after FreeBSD upgrade.
	echo 'ZFS_INITRD_POST_MODPROBE_SLEEP=15' >> ${CHROOT_BASEDIR}/etc/default/zfs
	chroot ${CHROOT_BASEDIR} update-initramfs -k all -u

	# Generate native systemd unit files for SysV services that lack ones to prevent systemd-sysv-generator
	# warnings
	mkdir ${CHROOT_BASEDIR}/tmp/systemd
	chroot ${CHROOT_BASEDIR} /usr/lib/systemd/system-generators/systemd-sysv-generator \
		/tmp/systemd /tmp/systemd /tmp/systemd
	for file in ${CHROOT_BASEDIR}/tmp/systemd/*.service; do
		echo >> $file
		echo '[Install]' >> $file
		echo 'WantedBy=multi-user.target' >> $file
	done
	chroot ${CHROOT_BASEDIR} rsync -av /tmp/systemd/ /usr/lib/systemd/system/
	rm -rf ${CHROOT_BASEDIR}/tmp/systemd

	# Install nomad binary, since no sane debian package exists yet
	NOMADVER="0.11.1"
	if [ ! -e "${CACHE_DIR}/nomad_${NOMADVER}.zip" ] ; then
		wget -O ${CACHE_DIR}/nomad_${NOMADVER}.zip \
			https://releases.hashicorp.com/nomad/${NOMADVER}/nomad_${NOMADVER}_linux_amd64.zip \
			|| exit_err "Failed wget of nomad"
	fi
	unzip -d ${CHROOT_BASEDIR}/usr/bin ${CACHE_DIR}/nomad_${NOMADVER}.zip || exit_err "Failed unzip of nomad"
}

build_rootfs_image() {
	rm ${RELEASE_DIR}/*.update 2>/dev/null
	rm ${RELEASE_DIR}/*.update.sha256 2>/dev/null
	if [ -d "${UPDATE_DIR}" ] ; then
		rm -rf ${UPDATE_DIR}
	fi
	mkdir -p ${UPDATE_DIR}
	mkdir -p ${RELEASE_DIR}

	# We are going to build a nested squashfs image.
	# Why nested? So that during update we can easily RO mount the outer image
	# to read a MANIFEST and verify signatures of the real rootfs inner image
	#
	# This allows us to verify without ever extracting anything to disk

	# Create the inner image
	mksquashfs ${CHROOT_BASEDIR} ${UPDATE_DIR}/rootfs.squashfs -comp xz || exit_err "Failed squashfs"

	# Build any MANIFEST information
	build_manifest

	# Sign the image (if enabled)
	sign_manifest

	# Create the outer image now
	mksquashfs ${UPDATE_DIR} ${RELEASE_DIR}/TrueNAS-SCALE.update -noD || exit_err "Failed squashfs"
	sha256sum ${RELEASE_DIR}/TrueNAS-SCALE.update > ${RELEASE_DIR}/TrueNAS-SCALE.update.sha256 || exit_err "Failed sha256"
	python3 scripts/build_update_manifest.py "$UPDATE_DIR" "${RELEASE_DIR}/TrueNAS-SCALE.update"
}

sign_manifest() {
	# No signing key? Don't sign the image
	if [ -z "$SIGNING_KEY" ]; then
		return 0
	fi
	if [ -z "$SIGNING_PASSWORD" ] ; then
		return 0
	fi

	echo "$SIGNING_PASSWORD" | gpg -ab --batch --yes --no-use-agent \
		--pinentry-mode loopback \
		--passphrase-fd 0 --default-key ${SIGNING_KEY} \
		--output ${UPDATE_DIR}/MANIFEST.sig \
		--sign ${UPDATE_DIR}/MANIFEST || exit_err "Failed gpg signing with SIGNING_PASSWORD"
}

build_manifest() {
	python3 scripts/build_manifest.py "$UPDATE_DIR" "$CHROOT_BASEDIR"
}

build_update_image() {
	rm ${LOG_DIR}/rootfs* 2>/dev/null
	echo "`date`: Bootstrapping TrueNAS rootfs [UPDATE] (${LOG_DIR}/rootfs-bootstrap.log)"
	make_bootstrapdir "update" >${LOG_DIR}/rootfs-bootstrap.log 2>&1
	echo "`date`: Installing TrueNAS rootfs packages [UPDATE] (${LOG_DIR}/rootfs-packages.log)"
	install_rootfs_packages >${LOG_DIR}/rootfs-packages.log 2>&1
	echo "`date`: Building TrueNAS rootfs image [UPDATE] (${LOG_DIR}/rootfs-image.log)"
	build_rootfs_image >${LOG_DIR}/rootfs-image.log 2>&1
	del_bootstrapdir
	echo "`date`: Success! Update image created at: ${RELEASE_DIR}/TrueNAS-SCALE.update"
}

check_epoch() {

	local epoch=$(${YQ} e ".build-epoch" $MANIFEST)
	if [ -e ".buildEpoch" ] ; then
		if [ "$(cat .buildEpoch)" != "$epoch" ] ; then
			echo "Build epoch changed! Removing temporary files and forcing clean build."
			cleanup
			echo "$epoch" > .buildEpoch
		fi
	else
		echo "$epoch" > .buildEpoch
	fi
}

# Check that host has all the prereq tools installed
preflight_check

case $1 in
	checkout) check_epoch ; checkout_sources ;;
	clean) cleanup ;;
	iso) build_iso ;;
	packages) check_epoch ; build_deb_packages ;;
	update) build_update_image ;;
	*) exit_err "Invalid build option!" ;;
esac

exit 0<|MERGE_RESOLUTION|>--- conflicted
+++ resolved
@@ -30,9 +30,7 @@
 HASH_DIR="./tmp/pkghashes"
 MANIFEST="./conf/build.manifest"
 SOURCES="./sources"
-<<<<<<< HEAD
 YQ="tmp/bin/yq/yq_linux_amd64"
-=======
 HAS_LOW_RAM=0
 
 # Kernel build variables
@@ -53,7 +51,6 @@
 #EXTRA_KERNEL_CONFIG=1
 
 #PKG_DEBUG=1
->>>>>>> 024c3649
 
 # When loggin in as 'su root' the /sbin dirs get dropped out of PATH
 export PATH="${PATH}:/sbin:/usr/sbin:/usr/local/sbin"
@@ -397,20 +394,12 @@
 		# Clear variables we are going to load from MANIFEST
 		unset GENERATE_VERSION SUBDIR PREBUILD PREDEP NAME KMOD
 
-<<<<<<< HEAD
 		NAME=$(${YQ} e ".sources[$k].name" ${MANIFEST})
 		PREDEP=$(${YQ} e ".sources[$k].predepscmd" ${MANIFEST})
 		PREBUILD=$(${YQ} e ".sources[$k].prebuildcmd" ${MANIFEST})
 		SUBDIR=$(${YQ} e ".sources[$k].subdir" ${MANIFEST})
 		GENERATE_VERSION=$(${YQ} e ".sources[$k].generate_version" ${MANIFEST})
-=======
-		NAME=$(jq -r '."sources"['$k']."name"' ${MANIFEST})
-		PREDEP=$(jq -r '."sources"['$k']."predepscmd"' ${MANIFEST})
-		PREBUILD=$(jq -r '."sources"['$k']."prebuildcmd"' ${MANIFEST})
-		SUBDIR=$(jq -r '."sources"['$k']."subdir"' ${MANIFEST})
-		GENERATE_VERSION=$(jq -r '."sources"['$k']."generate_version"' ${MANIFEST})
-		KMOD=$(jq -r '."sources"['$k']."kernel_module"' ${MANIFEST})
->>>>>>> 024c3649
+		KMOD=$(${YQ} e ".sources[$k].kernel_module" ${MANIFEST})
 		if [ ! -d "${SOURCES}/${NAME}" ] ; then
 			exit_err "Missing sources for ${NAME}, did you forget to run 'make checkout'?"
 		fi
